name: Build and Test on Release

on:
  workflow_dispatch:
  release:
    types:
      - created

jobs:
  test:
    runs-on: ubuntu-latest
    steps:
      - name: Checkout code
        uses: actions/checkout@v3

      - name: Set up Node.js
        uses: actions/setup-node@v3
        with:
          node-version: 18

      - name: Install dependencies
<<<<<<< HEAD
        run: npm install --legacy-peer-deps
=======
        run: npm install --force
>>>>>>> 1f5912f0

      - name: Run unit tests
        run: npx jest

  build:
    runs-on: macos-latest
    needs: test
    steps:
      - name: Checkout code
        uses: actions/checkout@v3

      - name: Set up Node.js
        uses: actions/setup-node@v3
        with:
          node-version: 18

      - name: Install dependencies
        run: npm install --force

      - name: Install CocoaPods dependencies (iOS only)
        run: cd ios && pod install

      - name: Decode keystore
        run: echo $ANDROID_KEYSTORE | base64 --decode > android/app/my-release-key.jks
      
      - name: Build Android binary
        run: |
          cd android
          ./gradlew assembleRelease
        env:
          ANDROID_KEYSTORE: ${{ secrets.ANDROID_KEYSTORE }}
          ANDROID_KEYSTORE_PASSWORD: ${{ secrets.ANDROID_KEYSTORE_PASSWORD }}
          ANDROID_KEY_ALIAS: ${{ secrets.ANDROID_KEY_ALIAS }}
          ANDROID_KEY_PASSWORD: ${{ secrets.ANDROID_KEY_PASSWORD }}
      
      - name: Upload Android artifact
        uses: actions/upload-artifact@v3
        with:
          name: android-release.apk
          path: android/app/build/outputs/apk/release/app-release.apk

      - name: Decode certificate and provisioning profile
        run: |
            echo $APPLE_CERTIFICATE | base64 --decode > ios/certificate.p12
            echo $APPLE_PROVISIONING_PROFILE | base64 --decode > ios/profile.mobileprovision
        
      - name: Install provisioning profile
        run: mkdir -p ~/Library/MobileDevice/Provisioning\ Profiles && cp ios/profile.mobileprovision ~/Library/MobileDevice/Provisioning\ Profiles/
        
      - name: Install certificate
        run: security import ios/certificate.p12 -k ~/Library/Keychains/login.keychain-db -P ${{ secrets.APPLE_CERTIFICATE_PASSWORD }} -T /usr/bin/codesign
 
      - name: Build iOS binary
        run: |
          cd ios
          xcodebuild -workspace Volunteam.xcworkspace \
                     -scheme Volunteam \
                     -sdk iphoneos \
                     -configuration Release \
                     -archivePath $PWD/build/Volunteam.xcarchive \
                     archive
          xcodebuild -exportArchive \
                     -archivePath $PWD/build/Volunteam.xcarchive \
                     -exportPath $PWD/build \
                     -exportOptionsPlist ExportOptions.plist
        env:
          APPLE_CERTIFICATE: ${{ secrets.APPLE_CERTIFICATE }}
          APPLE_PROVISIONING_PROFILE: ${{ secrets.APPLE_PROVISIONING_PROFILE }}

      - name: Upload iOS artifact
        uses: actions/upload-artifact@v3
        with:
          name: ios-release.ipa
          path: ios/build/Volunteam.ipa<|MERGE_RESOLUTION|>--- conflicted
+++ resolved
@@ -19,11 +19,7 @@
           node-version: 18
 
       - name: Install dependencies
-<<<<<<< HEAD
-        run: npm install --legacy-peer-deps
-=======
-        run: npm install --force
->>>>>>> 1f5912f0
+        run: npm install --force --legacy-peer-deps
 
       - name: Run unit tests
         run: npx jest
